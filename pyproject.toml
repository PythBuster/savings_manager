[tool.poetry]
name = "Savings Manager"
<<<<<<< HEAD
version = "2.34.0-alpha"
=======
version = "2.34.0"
>>>>>>> a90d4737
description = "Savings Manager is an intuitive app for managing your savings using virtual moneyboxes. Allocate budgets, automate savings, and set priorities to reach goals faster. The app adjusts automatically when you withdraw, ensuring your plan stays on track. Easily transfer funds between moneyboxes or make manual deposits, giving you full control over your savings journey."
authors = ["'PythBuster' <'pythbuster@gmail.com'>"]
readme = "README.md"
packages = [
    { include = "src" },
]

[tool.poetry.dependencies]
python = "^3.12"
alembic = "^1.13.2"
sqlalchemy = {extras = ["asyncio"], version = "^2.0.31"}
pydantic = {extras = ["email"], version = "^2.8.2"}
pydantic-settings = "^2.4.0"
requests = "^2.32.3"
postgres = "^4.0"
asyncpg = "^0.29.0"
dictalchemy3 = "^1.0.0"
fastapi = {extras = ["standard"], version = "^0.112.1"}
uvicorn = {extras = ["standard"], version = "^0.30.6"}
jinja2 = "^3.1.4"
aiosmtplib = "^3.0.2"
tabulate = "^0.9.0"
slowapi = "^0.1.9"
pydantic-extra-types = "^2.9.0"
semver = "^3.0.2"
async-fastapi-jwt-auth = "^0.6.6"
passlib = {extras = ["bcrypt"], version = "^1.7.4"}


[tool.poetry.group.dev.dependencies]
mypy = "^1.11.1"
black = {extras = ["jupyter"], version = ">=24.8.0"}
isort = "^5.13.2"
flake8-pyproject = "^1.2.3"
pylint = "^3.2.6"
pytest = "^8.3.2"
pytest-dependency = "^0.6.0"
sphinx = "^7.4.7"
pytest-asyncio = "0.21.2"
pytest-cov = "^4.1.0"
pylint-per-file-ignores = "^1.3.2"
sphinx-rtd-theme = "^2.0.0"
httpx = "^0.26.0"
sqlalchemy-stubs = "^0.4"
pytest-order = "^1.2.1"


[tool.black]
line-length = 100
exclude = '''
/(
  | __pycache__
  | .mypy_cache
  | alembic
  | docs
  | envs
)/
'''


[tool.isort]
profile = "black"


[tool.flake8]
max-line-length = 100
exclude = '''
/(
  | __pycache__
  | .mypy_cache
  | alembic
  | docs
  | envs
  | tests/utils/db_test_data_initializer.py
)/
'''


[tool.mypy]
warn_redundant_casts = true
no_site_packages = true
no_implicit_optional = true
disallow_untyped_defs = true
disallow_incomplete_defs = true
disallow_untyped_calls = true
ignore_missing_imports = true
warn_no_return = true
warn_unreachable = true
strict_equality = true


[tool.pylint.MASTER]
# Use multiple processes to speed up Pylint. Specifying 0 will auto-detect the
# number of processors available to use.
jobs=0
max-line-length=100
load-plugins=[
    "pylint_per_file_ignores",
]


# see: https://github.com/christopherpickering/pylint-per-file-ignores
[tool.pylint-per-file-ignores]
"tests/test_user_endpoints.py"="missing-function-docstring"
"tests/test_fastapi_utils.py"="missing-function-docstring"
"test_app_endpoints.py"="missing-function-docstring"
"test_email_sender_endpoints.py"="missing-function-docstring"
"test_task_runner.py"="missing-function-docstring"
"test_db_core.py"="missing-function-docstring"
"test_db_manager.py"="missing-function-docstring"
"test_moneybox_endpoints.py"="missing-function-docstring, too-many-locals, too-many-lines"
"test_prioritylist_endpoints.py"="missing-function-docstring"
"test_utils.py"="missing-function-docstring"
"test_custom_openapi_schema.py"="missing-function-docstring"
"/routes/"="missing-function-docstring"
"requests.py"="duplicate-code"
"responses.py"="duplicate-code"
"/routes/responses/__init__.py"="duplicate-code"
"src/db/__init__.py"="duplicate-code"
"db_test_data_initializer.py"="invalid-name, line-too-long"

[tool.pytest.ini_options]
asyncio_mode = "auto"
addopts = "--maxfail=1 --cov=src --cov-report html"
testpaths = [
    "tests",
]


[tool.coverage.run]
omit = [
    # omit this single files
    "src/main.py",
    ]

[tool.vulture]
ignore_decorators = ["@model_validator", "@pytest.fixture"]
paths = ["tests", "src", "docs/vulture_whitelist.def"]
sort_by_size = true
make_whitelist = false


[build-system]
requires = ["poetry-core"]
build-backend = "poetry.core.masonry.api"<|MERGE_RESOLUTION|>--- conflicted
+++ resolved
@@ -1,10 +1,6 @@
 [tool.poetry]
 name = "Savings Manager"
-<<<<<<< HEAD
-version = "2.34.0-alpha"
-=======
 version = "2.34.0"
->>>>>>> a90d4737
 description = "Savings Manager is an intuitive app for managing your savings using virtual moneyboxes. Allocate budgets, automate savings, and set priorities to reach goals faster. The app adjusts automatically when you withdraw, ensuring your plan stays on track. Easily transfer funds between moneyboxes or make manual deposits, giving you full control over your savings journey."
 authors = ["'PythBuster' <'pythbuster@gmail.com'>"]
 readme = "README.md"
