# CHANGELOG.md

## x.y.z (unreleased)

## 2.20.1 (2024-09-13)
### Fixes:
- fix: avoid adding/subbing/transferring amounts of 0 in automated savings algorithm

<<<<<<< HEAD
=======
## 2.20.0 (2024-09-14)
### Feature:
- automated database backup implemented for savings manager running as docker

>>>>>>> a4882e9d
## 2.20.0 (2024-09-14)
### Feature:
- automated database backup implemented for savings manager running as docker

## 2.19.1 (2024-09-13)
### Fixes:
- added cached function to get the env settings
- fix: conftest.py and load .env.test
- fix: tests

## 2.19.0 (2024-09-13)
### Changes:
- implement decorator for BackgroundTaskRunner to be able to decorate task function by
  setting specific sleeping time

## 2.18.0 (2024-09-13)
### Changes:
- fix: AppEnvVariables wrongly loaded settings from ENVIRONMENT instead of .env file
- updated docstring for endpoints and class __init__ functions

## 2.17.0 (2024-09-11)
### Feature:
- adapt docker compose file by using healthstates for postgres_database and test database services
- expose savings manager (docker service: app) on port 64000
- update README.md

## 2.16.0 (2024-09-11)
### Feature:
- update sphinx documentation and mount/route sphinx documentation in inside vueJS statics

## 2.15.0 (2024-09-09)
### Feature:
- added /app/metadata endpoint

## 2.14.0 (2024-09-09)
### Changed:
- simplified/unified endpoint response codes
- adapt request/exception handler
- adapt custom openapi handler (fastapi)

## 2.13.1 (2024-09-09)
### Changed:
- fix: added missing poetry dependency
- updated poetry dependencies

## 2.13.0 (2024-09-09)
### Changed:
- added slowapi dependency and limited send-testemail endpoint to 1 request per minute

## 2.12.0 (2024-09-08)
### Changed:
- mount vueJS static dir to app root "/" and deploy vueJS UI 
    note: (without static files inside, need manual export of static files from vueJS to this directory)

## 2.11.0 (2024-09-07)
### Changed:
- unify pydantic models
- unify usage of app states in endpoints

## 2.10.0 (2024-09-07)
### Changed:
- update poetry dependencies

## 2.9.0 (2024-09-07)
### Changed:
- performance: add httptools as dependency to boost up uvicorns http parsing

## 2.8.1 (2024-09-07)
### Changed:
- fix: check name against None before stripping/trimming string (update moneybox data)

## 2.8.0 (2024-09-06)
### Changed:
- adapt json schemas (pydantic models): respect JSON naming convention and return/accept camel-cased keys in JSON data
- make pydantic models strict: accept strict types and use validators for names (disallow leading/trailing whitespaces)

## 2.7.0 (2024-09-04)
### Changed:
- adapt /prioritylist endpoints by adding "total" in response data

## 2.6.1 (2024-09-04)
### Changed:
- performance: adapt /prioritylist endpoints and let fastAPI implicitly cast return data

## 2.6.0 (2024-09-02)
### Changed:
- performance: added uvloop dependency and use uvloop
- performance: deactivate uvicorn access logs for production mode (environment)
- performance: small optimizations in endpoint returns

## 2.5.1 (2024-09-02)
### Changed:
- small design changes in automated savings email html

## 2.5.0 (2024-09-01)
### Changed:
- send multipart (plain+html) emails for automated savings report

## 2.4.0 (2024-09-01)
### Changed:
- adapt GET/UPDATE prioritylist endpoint: return prioritylist sorted by priority

## 2.3.1 (2024-09-01)
### Changed:
- Fix: write correct mode in transaction log description for overflow moneybox

## 2.3.0 (2024-08-29)
### Changed:
- remove priority from create/update moneybox
- add new moneyboxes at the end of the priority list
- reset/refresh priority numbers by keeping priority order if moneybox is deleted

## 2.2.2 (2024-08-29)
### Changed:
- update code documentation (sphinx)
- change docker container app port to 64000
- update README.md

## 2.2.1 (2024-08-27)
### Changed:
- use own app logger to avoid logging SQLAlchemy transaction logs

## 2.2.0 (2024-08-27)
### Changed:
- remove app settings id from /settings endpoints, currently there are only one app settings instance in database

## 2.1.0 (2024-08-27)
### Feature:
- added send testmail endpoint

## 2.0.1 (2024-08-27)
### Changed:
- protect enabling email receiving if smtp settings in .env are missing
- fix tests
- update README.md by adding a description for app start and SMTP settings (.env file)

## 2.0.0 (2024-08-27)
### Changed:
- fix docker compose app service, so savings manager can run into a docker container

## 1.21.0 (2024-08-27)
### Features:
- setup global logger and write exceptions in ../src/errors.log

## 1.20.0 (2024-08-26)
### Features:
- send email after automated savings scheduled (if flag is enabled for receiving emails in app settings)

## 1.19.2 (2024-08-19)
### Changes:
- clean code and update fastapi & uvicorn dependencies

## 1.19.1 (2024-08-19)
### Changes:
- fix automated savings algorithm

## 1.19.0 (2024-08-18)
### Features:
- implement modes for overflow moneybox for automated savings

### Changes:
- refactor db functions for automated savings distribution

## 1.18.0 (2024-08-18)
### Features:
- added overflow_moneybox_automated_savings_mode column to AppSettings table # db migration

### Changes:
- adapted pydantic request/response models for AppSettings
- adapted unit tests

## 1.17.0 (2024-08-17)
### Features:
- added automated_savings_logs_table and log actions like: automated saving, app settings change

## 1.16.0 (2024-08-17)
### Features:
- implement automated savings logic and scheduler, that runs every hour on the 1st of month
  (note: the automated savings scheduler does not check whether the task has already been completed for the day,
  it will run on every hour for now, this will be resolved in next app versions).

## 1.15.0 (2024-08-16)
### Changes:
- remove automated_trigger_day from app settings

## 1.14.0 (2024-08-16)
### Features:
- add app settings table
- implement app settings db functions
- implement app settings endpoints

### Changes:
- adapt test data generation: allow excluding tables in truncate progress

## 1.13.0 (2024-08-15)
### Changes:
- adapt priority list GET+PATCH endpoints: remove overflow moneybox from request/response data

## 1.12.0 (2024-08-14)
### Features:
- add priority list GET+PATCH endpoints

### Changes:
- adapt tests, replace some and add further tests, incl. tests for priority list endpoints

## 1.11.0 (2024-08-13)
### Features:
- add priority list db get/update function

## 1.10.0 (2024-08-13)
### Changes:
- change pytest ordering dependency (use pytest-order instead of pytest-ordering)

## 1.9.0 (2024-08-13)
### Changes:
- refactor db core functions
- fix: moved setting priority of moneybox to None in correct db function

## 1.8.1 (2024-08-13)
### Changes:
- adapt docker build pipelines

## 1.8.0 (2024-08-13)
### Changes:
- adapt some unit tests to avoid unexpected behavior like different order of records into database as expected

## 1.7.0 (2024-08-13)
### Features:
- switch database to postgres

## 1.6.0 (2024-08-07)
### Features:
- adapt create moneybox endpoint: handle constraints errors for priority
- adapt update moneybox endpoint: protect updating overflow moneybox and handle constraints errors
- adapt delete moneybox endpoint: protect deleting overflow moneybox
- get moneyboxes will detect double or missing overflow moneybox and will raise an InconsistentDatabase Exception

## 1.5.0 (2024-08-06)
### Features:
- protect deleting overflow moneybox (which is flagged by priority=0)

## 1.4.0 (2024-08-06)
### Features:
- add v2 related columns to moneybox table
- switch database from postgres to sqlite
- adapt and implement further unit tests

## 1.3.0 (2024-08-03)
### Features:
- add note column to all tables to be able to add admin notes to each record

## 1.2.0 (2024-08-03)
### Changes:
- redesign and implementation of a new test architecture
- add further tests to reach a test coverage over 90%

## 1.1.0 (2024-05-03)
### Changes:
- add counterparty_moneybox_name to transactions table in database
- add min len check-constraint for counterparty_moneybox_name if set
- add balance check-constraint to moneyboxes table (balance >= 0)
- performance optimization: resolving counterparty_moneybox_name ins transaction_logs will not be called dynamically anymore

## 1.0.0 (2024-05-03)
### Changes:
- fix divers bugs
- reduce db migration scripts (breaking change!) NOTE: v1.0.0 is not compatible to older databases!
- clean code
- case insensitivity for moneybox names


## 0.8.0 (2024-04-01)

### Changes:
- simplify /balance/-add, -sub and -transfer endpoints
- reduce transaction log data in request data

## 0.7.0 (2024-03-31)

### Fixes:
- prevent updating moneybox name with existing name


## 0.6.0 (2024-03-31)

### Changes:
- add counterparty_moneybox_name in transaction logs data

## 0.5.0 (2024-03-31)

### Changes:
- check moneybox id existence before validation request data in endpoints

## 0.4.1 (2024-03-31)

### Changes:
- prevent deleting moneyboxes with a balance > 0

## 0.4.0 (2024-03-31)

### Features:
- add transaction logs for deposit, withdraw and transfer

## 0.3.0 (2024-02-27)

### Features:
- add deposit, withdraw and transfer balance endpoints for moneyboxes


## 0.2.0 (2024-02-21)

### Features:
- add CRUD DB functionality for moneyboxes
- add CRUD endpoints to handle with moneyboxes
- add first DB migration<|MERGE_RESOLUTION|>--- conflicted
+++ resolved
@@ -6,13 +6,10 @@
 ### Fixes:
 - fix: avoid adding/subbing/transferring amounts of 0 in automated savings algorithm
 
-<<<<<<< HEAD
-=======
 ## 2.20.0 (2024-09-14)
 ### Feature:
 - automated database backup implemented for savings manager running as docker
 
->>>>>>> a4882e9d
 ## 2.20.0 (2024-09-14)
 ### Feature:
 - automated database backup implemented for savings manager running as docker
